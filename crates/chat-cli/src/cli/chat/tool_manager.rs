--- conflicted
+++ resolved
@@ -811,14 +811,11 @@
             "introspect" => Tool::Introspect(serde_json::from_value::<Introspect>(value.args).map_err(map_err)?),
             "thinking" => Tool::Thinking(serde_json::from_value::<Thinking>(value.args).map_err(map_err)?),
             "knowledge" => Tool::Knowledge(serde_json::from_value::<Knowledge>(value.args).map_err(map_err)?),
-<<<<<<< HEAD
+            "todo_list" => Tool::Todo(serde_json::from_value::<TodoList>(value.args).map_err(map_err)?),
             "launch_agent" => {
                 let wrapper = serde_json::from_value::<SubAgentWrapper>(value.args).map_err(map_err)?;
                 Tool::SubAgentWrapper(wrapper.subagents)
             },
-=======
-            "todo_list" => Tool::Todo(serde_json::from_value::<TodoList>(value.args).map_err(map_err)?),
->>>>>>> 46f1f326
             // Note that this name is namespaced with server_name{DELIMITER}tool_name
             name => {
                 // Note: tn_map also has tools that underwent no transformation. In otherwords, if
