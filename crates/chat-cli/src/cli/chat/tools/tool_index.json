--- conflicted
+++ resolved
@@ -296,7 +296,6 @@
       ]
     }
   },
-<<<<<<< HEAD
   "launch_agent": {
   "name": "launch_agent",
   "description": "Launches one or more Q chat subagent instances to perform tasks in parallel. Each subagent runs as a separate process with its own context and capabilities, allowing for concurrent execution of different tasks. Subagents can perform research, generate content, analyze data, or solve problems independently, and will report back their findings as summaries to the parent agent. Use this tool when you need to divide complex work into separate, parallel tasks that preserve your context window. CAUTION: Only use for complex tasks that benefit from parallelization - using subagents for simple tasks creates unnecessary overhead and inefficiency.",
@@ -331,7 +330,8 @@
         }
       },
       "required": ["subagents"]
-=======
+    }
+  },
   "todo_list": {
     "name": "todo_list",
     "description": "A tool for creating a TODO list and keeping track of tasks. This tool should be requested EVERY time the user gives you a task that will take multiple steps. A TODO list should be made BEFORE executing any steps. Steps should be marked off AS YOU COMPLETE THEM. DO NOT display your own tasks or todo list AT ANY POINT; this is done for you. Complete the tasks in the same order that you provide them. If the user tells you to skip a step, DO NOT mark it as completed.",
@@ -414,7 +414,6 @@
         }
       },
       "required": ["command"]
->>>>>>> 46f1f326
     }
   }
 }